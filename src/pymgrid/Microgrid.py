--- conflicted
+++ resolved
@@ -47,11 +47,8 @@
     init_notebook_mode(connected=False)
 
 np.random.seed(123)
-<<<<<<< HEAD
-# cf.set_config_file(theme='pearl')
-=======
+
 #cf.set_config_file(offline=True, theme='pearl') #commented for now, issues with parallel processes
->>>>>>> 53f038d7
 
 DEFAULT_HORIZON = 24 #in hours
 DEFAULT_TIMESTEP = 1 #in hours
@@ -1019,130 +1016,10 @@
         """
         assert isinstance(production_dict, dict)
         try:
-<<<<<<< HEAD
             control_dict.pop('pv_consummed')
         except KeyError:
             pass
-=======
-            total_production += control_dict['loss_load']
-        except:
-            control_dict['loss_load'] =0
-        try:
-            total_production += control_dict['overgeneration']
-        except:
-            control_dict['overgeneration'] = 0
-
-        if self.architecture['PV'] == 1:
-            try:
-                total_production += control_dict['pv']
-                control_dict['pv_consummed'] = max(0,min(control_dict['pv_consummed'], control_dict['pv']))
-                temp_pv += max(control_dict['pv_consummed'], control_dict['pv'])
-
-            except:
-                control_dict['pv_consummed'] = 0
-
-            try:
-                if control_dict['pv_curtailed'] <0:
-                    control_dict['pv_curtailed'] = 0
-                total_production -= control_dict['pv_curtailed']
-            except:
-                control_dict['pv_curtailed'] = 0
-                control_dict['pv_curtailed'] = control_dict['pv'] - control_dict['pv_consummed']
-                total_production -= control_dict['pv_curtailed']
-
-        if self.architecture['genset'] == 1:
-            try:
-                p_genset = control_dict['genset']
-            except:
-                p_genset = 0
-                print("this microgrid has a genset, you should add a 'genset' field to your control dictionnary")
-
-            control_dict['genset'] = self._check_constraints_genset(p_genset)
-            total_production += control_dict['genset']
-
-        if self.architecture['grid'] == 1:
-            try:
-                p_import = control_dict['grid_import']
-                p_export = control_dict['grid_export']
-            except:
-                p_import = 0
-                p_export = 0
-                print("this microgrid is grid connected, you should add a 'grid_import' and a 'grid_export' field to your control dictionnary")
-
-            p_import, p_export = self._check_constraints_grid(p_import, p_export)
-
-            control_dict['grid_import'] = p_import * status['grid_status'][-1]
-            control_dict['grid_export'] = p_export * status['grid_status'][-1]
-
-            total_production += control_dict['grid_import']
-            total_production -= control_dict['grid_export']
-
-        if self.architecture['battery'] == 1:
-
-            try:
-                p_charge=control_dict['battery_charge']
-                p_discharge=control_dict['battery_discharge']
-
-            except:
-                p_charge = 0
-                p_discharge = 0
-                print(
-                    "this microgrid is grid connected, you should add a 'battery_charge' and a 'battery_discharge' field to your control dictionnary")
-
-
-            p_charge, p_discharge = self._check_constraints_battery(p_charge,
-                                                                   p_discharge,
-                                                                   status)
-            control_dict['battery_discharge'] = p_discharge
-            control_dict['battery_charge'] = p_charge
-
-            total_production += control_dict['battery_discharge']
-            total_production -= control_dict['battery_charge']
-
-        if abs(total_production - total_load) < threshold:
-            control_dict['overgeneration'] =0
-            control_dict['loss_load'] = 0
-            for j in df:
-                df[j].append(control_dict[j])
-
-        elif total_production > total_load :
-            # here we consider we produced more than needed ? we pay the price of the full cost proposed?
-            # penalties ?
-            control_dict['overgeneration'] = total_production-total_load
-            control_dict['loss_load'] = 0
-            for j in df:
-                df[j].append(control_dict[j])
-            #df = df.append(control_dict, ignore_index=True)
-            #print('total_production > total_load')
-            #print(control_dict)
-
-        elif total_production < total_load :
-            control_dict['loss_load']+= total_load-total_production
-            control_dict['overgeneration'] = 0
-            for j in df:
-                df[j].append(control_dict[j])
-            #df = df.append(control_dict, ignore_index=True)
-            #print('total_production < total_load')
-            #print(control_dict)
-
-        return df
-
-    def _record_co2(self, control_dict, df, grid_co2=0):
-        """ This function record the cost of operating the microgrid at each time step."""
-        co2 = 0
-
-        if self.architecture['genset'] == 1:
-            co2 += control_dict['genset'] * self.parameters['genset_co2'].values[0]
-
-        if self.architecture['grid'] == 1:
-            co2 += grid_co2 * control_dict['grid_import']
-
-        cost_dict = {'co2': co2}
-
-        df['co2'].append( co2)
-
-        return df
->>>>>>> 53f038d7
+
 
         has_grid = self.architecture['grid'] == 1
         has_genset = self.architecture['genset'] == 1
